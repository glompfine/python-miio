--- conflicted
+++ resolved
@@ -9,11 +9,8 @@
 
 from . import (Device, Vacuum, ChuangmiPlug, PowerStrip, AirPurifier, Ceil,
                PhilipsBulb, PhilipsEyecare, ChuangmiIr, AirHumidifier,
-<<<<<<< HEAD
-               WaterPurifier, WifiSpeaker, WifiRepeater, Yeelight, Cooker)
-=======
-               WaterPurifier, WifiSpeaker, WifiRepeater, Yeelight, Fan, )
->>>>>>> 76a2dd2d
+               WaterPurifier, WifiSpeaker, WifiRepeater, Yeelight, Fan, Cooker, )
+
 from .chuangmi_plug import (MODEL_CHUANGMI_PLUG_V1, MODEL_CHUANGMI_PLUG_V3,
                             MODEL_CHUANGMI_PLUG_M1, )
 from .fan import (MODEL_FAN_V2, MODEL_FAN_V3, )
