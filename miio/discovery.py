import codecs
import inspect
import ipaddress
import logging
from functools import partial
from typing import Union, Callable, Dict, Optional  # noqa: F401

import zeroconf

<<<<<<< HEAD
from . import (Device, Vacuum, ChuangmiPlug, PowerStrip, AirPurifier, Ceil,
               PhilipsBulb, PhilipsEyecare, PhilipsMoonlight, ChuangmiIr,
               AirHumidifier, WaterPurifier, WifiSpeaker, WifiRepeater,
               Yeelight, Fan, Cooker, AirConditioningCompanion)
=======
from . import (Device, Vacuum, ChuangmiPlug, PowerStrip, AirPurifier, AirFresh, Ceil,
               PhilipsBulb, PhilipsEyecare, ChuangmiIr, AirHumidifier,
               WaterPurifier, WifiSpeaker, WifiRepeater, Yeelight, Fan, Cooker,
               AirConditioningCompanion)
>>>>>>> 65ee1858

from .chuangmi_plug import (MODEL_CHUANGMI_PLUG_V1, MODEL_CHUANGMI_PLUG_V3,
                            MODEL_CHUANGMI_PLUG_M1, )
from .fan import (MODEL_FAN_V2, MODEL_FAN_V3, MODEL_FAN_SA1, MODEL_FAN_ZA1, )
from .powerstrip import (MODEL_POWER_STRIP_V1, MODEL_POWER_STRIP_V2, )

_LOGGER = logging.getLogger(__name__)


DEVICE_MAP = {
    "rockrobo-vacuum-v1": Vacuum,
    "roborock-vacuum-s5": Vacuum,
    "chuangmi-plug-m1": partial(ChuangmiPlug, model=MODEL_CHUANGMI_PLUG_M1),
    "chuangmi-plug-v2": partial(ChuangmiPlug, model=MODEL_CHUANGMI_PLUG_M1),
    "chuangmi-plug-v1": partial(ChuangmiPlug, model=MODEL_CHUANGMI_PLUG_V1),
    "chuangmi-plug_": partial(ChuangmiPlug, model=MODEL_CHUANGMI_PLUG_V1),
    "chuangmi-plug-v3": partial(ChuangmiPlug, model=MODEL_CHUANGMI_PLUG_V3),
    "qmi-powerstrip-v1": partial(PowerStrip, model=MODEL_POWER_STRIP_V1),
    "zimi-powerstrip-v2": partial(PowerStrip, model=MODEL_POWER_STRIP_V2),
    "zhimi-airpurifier-m1": AirPurifier,   # mini model
    "zhimi-airpurifier-m2": AirPurifier,   # mini model 2
    "zhimi-airpurifier-ma1": AirPurifier,  # ms model
    "zhimi-airpurifier-ma2": AirPurifier,  # ms model 2
    "zhimi-airpurifier-sa1": AirPurifier,  # super model
    "zhimi-airpurifier-sa2": AirPurifier,  # super model 2
    "zhimi-airpurifier-v1": AirPurifier,   # v1
    "zhimi-airpurifier-v2": AirPurifier,   # v2
    "zhimi-airpurifier-v3": AirPurifier,   # v3
    "zhimi-airpurifier-v5": AirPurifier,   # v5
    "zhimi-airpurifier-v6": AirPurifier,   # v6
    "chuangmi-ir-v2": ChuangmiIr,
    "zhimi-humidifier-v1": AirHumidifier,
    "zhimi-humidifier-ca1": AirHumidifier,
    "yunmi-waterpuri-v2": WaterPurifier,
    "philips-light-bulb": PhilipsBulb,     # cannot be discovered via mdns
    "philips-light-candle": PhilipsBulb,   # cannot be discovered via mdns
    "philips-light-candle2": PhilipsBulb,  # cannot be discovered via mdns
    "philips-light-ceiling": Ceil,
    "philips-light-zyceiling": Ceil,
    "philips-light-sread1": PhilipsEyecare,  # name needs to be checked
    "philips-light-moonlight": PhilipsMoonlight,  # name needs to be checked
    "xiaomi-wifispeaker-v1": WifiSpeaker,  # name needs to be checked
    "xiaomi-repeater-v1": WifiRepeater,  # name needs to be checked
    "xiaomi-repeater-v3": WifiRepeater,  # name needs to be checked
    "chunmi-cooker-press1": Cooker,
    "chunmi-cooker-press2": Cooker,
    "chunmi-cooker-normal1": Cooker,
    "chunmi-cooker-normal2": Cooker,
    "chunmi-cooker-normal3": Cooker,
    "chunmi-cooker-normal4": Cooker,
    "chunmi-cooker-normal5": Cooker,
    "lumi-acpartner-v1": AirConditioningCompanion,
    "lumi-acpartner-v2": AirConditioningCompanion,
    "lumi-acpartner-v3": AirConditioningCompanion,
    "yeelink-light-": Yeelight,
    "zhimi-fan-v2": partial(Fan, model=MODEL_FAN_V2),
    "zhimi-fan-v3": partial(Fan, model=MODEL_FAN_V3),
    "zhimi-fan-sa1": partial(Fan, model=MODEL_FAN_SA1),
    "zhimi-fan-za1": partial(Fan, model=MODEL_FAN_ZA1),
    "zhimi-airfresh-va2": AirFresh,
    "lumi-gateway-": lambda x: other_package_info(
        x, "https://github.com/Danielhiversen/PyXiaomiGateway")
}  # type: Dict[str, Union[Callable, Device]]


def pretty_token(token):
    """Return a pretty string presentation for a token."""
    return codecs.encode(token, 'hex').decode()


def other_package_info(info, desc):
    """Return information about another package supporting the device."""
    return "%s @ %s, check %s" % (
        info.name,
        ipaddress.ip_address(info.address),
        desc)


def create_device(name: str, addr: str, device_cls: partial) -> Device:
    """Return a device object for a zeroconf entry."""
    _LOGGER.debug("Found a supported '%s', using '%s' class",
                  name, device_cls.func.__name__)

    dev = device_cls(ip=addr)
    m = dev.do_discover()
    dev.token = m.checksum
    _LOGGER.info("Found a supported '%s' at %s - token: %s",
                 device_cls.func.__name__,
                 addr,
                 pretty_token(dev.token))
    return dev


class Listener:
    """mDNS listener creating Device objects based on detected devices."""
    def __init__(self):
        self.found_devices = {}  # type: Dict[str, Device]

    def check_and_create_device(self, info, addr) -> Optional[Device]:
        """Create a corresponding :class:`Device` implementation
         for a given info and address.."""
        name = info.name
        for identifier, v in DEVICE_MAP.items():
            if name.startswith(identifier):
                if inspect.isclass(v):
                    return create_device(name, addr, partial(v))
                elif type(v) is partial and inspect.isclass(v.func):
                    return create_device(name, addr, v)
                elif callable(v):
                    dev = Device(ip=addr)
                    _LOGGER.info("%s: token: %s",
                                 v(info),
                                 pretty_token(dev.do_discover().checksum))
                    return None
        _LOGGER.warning("Found unsupported device %s at %s, "
                        "please report to developers", name, addr)
        return None

    def add_service(self, zeroconf, type, name):
        info = zeroconf.get_service_info(type, name)
        addr = str(ipaddress.ip_address(info.address))
        if addr not in self.found_devices:
            dev = self.check_and_create_device(info, addr)
            self.found_devices[addr] = dev


class Discovery:
    """mDNS discoverer for miIO based devices (_miio._udp.local).
    Calling :func:`discover_mdns` will cause this to subscribe for updates
    on ``_miio._udp.local`` until any key is pressed, after which a dict
    of detected devices is returned."""
    @staticmethod
    def discover_mdns() -> Dict[str, Device]:
        """Discover devices with mdns until """
        _LOGGER.info("Discovering devices with mDNS, press any key to quit...")

        listener = Listener()
        browser = zeroconf.ServiceBrowser(
            zeroconf.Zeroconf(), "_miio._udp.local.", listener)

        input()  # to keep execution running until a key is pressed
        browser.cancel()

        return listener.found_devices<|MERGE_RESOLUTION|>--- conflicted
+++ resolved
@@ -7,17 +7,10 @@
 
 import zeroconf
 
-<<<<<<< HEAD
-from . import (Device, Vacuum, ChuangmiPlug, PowerStrip, AirPurifier, Ceil,
+from . import (Device, Vacuum, ChuangmiPlug, PowerStrip, AirPurifier, AirFresh, Ceil,
                PhilipsBulb, PhilipsEyecare, PhilipsMoonlight, ChuangmiIr,
                AirHumidifier, WaterPurifier, WifiSpeaker, WifiRepeater,
                Yeelight, Fan, Cooker, AirConditioningCompanion)
-=======
-from . import (Device, Vacuum, ChuangmiPlug, PowerStrip, AirPurifier, AirFresh, Ceil,
-               PhilipsBulb, PhilipsEyecare, ChuangmiIr, AirHumidifier,
-               WaterPurifier, WifiSpeaker, WifiRepeater, Yeelight, Fan, Cooker,
-               AirConditioningCompanion)
->>>>>>> 65ee1858
 
 from .chuangmi_plug import (MODEL_CHUANGMI_PLUG_V1, MODEL_CHUANGMI_PLUG_V3,
                             MODEL_CHUANGMI_PLUG_M1, )
