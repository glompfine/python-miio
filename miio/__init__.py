# flake8: noqa
from miio.airconditioningcompanion import AirConditioningCompanion
from miio.airhumidifier import AirHumidifier
from miio.airpurifier import AirPurifier
from miio.airqualitymonitor import AirQualityMonitor
from miio.ceil import Ceil
from miio.chuangmi_ir import ChuangmiIr
from miio.chuangmi_plug import (Plug, PlugV1, PlugV3, ChuangmiPlug)
from miio.device import Device, DeviceException
from miio.fan import Fan
from miio.philips_bulb import PhilipsBulb
from miio.philips_eyecare import PhilipsEyecare
from miio.powerstrip import PowerStrip
from miio.protocol import Message, Utils
from miio.vacuum import Vacuum, VacuumException
from miio.vacuumcontainers import (VacuumStatus, ConsumableStatus, DNDStatus,
                                   CleaningDetails, CleaningSummary, Timer, )
from miio.waterpurifier import WaterPurifier
from miio.wifirepeater import WifiRepeater
<<<<<<< HEAD
from miio.airqualitymonitor import AirQualityMonitor
from miio.airconditioningcompanion import AirConditioningCompanion
from miio.cooker import Cooker
=======
from miio.wifispeaker import WifiSpeaker
>>>>>>> 76a2dd2d
from miio.yeelight import Yeelight

from miio.discovery import Discovery<|MERGE_RESOLUTION|>--- conflicted
+++ resolved
@@ -6,6 +6,7 @@
 from miio.ceil import Ceil
 from miio.chuangmi_ir import ChuangmiIr
 from miio.chuangmi_plug import (Plug, PlugV1, PlugV3, ChuangmiPlug)
+from miio.cooker import Cooker
 from miio.device import Device, DeviceException
 from miio.fan import Fan
 from miio.philips_bulb import PhilipsBulb
@@ -17,13 +18,6 @@
                                    CleaningDetails, CleaningSummary, Timer, )
 from miio.waterpurifier import WaterPurifier
 from miio.wifirepeater import WifiRepeater
-<<<<<<< HEAD
-from miio.airqualitymonitor import AirQualityMonitor
-from miio.airconditioningcompanion import AirConditioningCompanion
-from miio.cooker import Cooker
-=======
-from miio.wifispeaker import WifiSpeaker
->>>>>>> 76a2dd2d
 from miio.yeelight import Yeelight
 
 from miio.discovery import Discovery