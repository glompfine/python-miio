--- conflicted
+++ resolved
@@ -3,14 +3,10 @@
 from collections import defaultdict
 from typing import Any, Dict, Optional
 
-<<<<<<< HEAD
+import click
+
+from .click_common import command, format_output, EnumType
 from .device import Device, DeviceInfo, DeviceException
-=======
-import click
-
-from .click_common import command, format_output, EnumType
-from .device import Device, DeviceException
->>>>>>> 6eade936
 
 _LOGGER = logging.getLogger(__name__)
 
@@ -216,14 +212,12 @@
 class AirHumidifier(Device):
     """Implementation of Xiaomi Mi Air Humidifier."""
 
-<<<<<<< HEAD
     def __init__(self, ip: str = None, token: str = None, start_id: int = 0,
                  debug: int = 0, lazy_discover: bool = True) -> None:
         super().__init__(ip, token, start_id, debug, lazy_discover)
 
         self.device_info = None
 
-=======
     @command(
         default_output=format_output(
             "",
@@ -244,7 +238,6 @@
             "Button pressed: {result.button_pressed}\n"
         )
     )
->>>>>>> 6eade936
     def status(self) -> AirHumidifierStatus:
         """Retrieve properties."""
 
