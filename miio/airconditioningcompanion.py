--- conflicted
+++ resolved
@@ -119,7 +119,6 @@
             return None
 
     @property
-<<<<<<< HEAD
     def swing_mode(self) -> Optional[SwingMode]:
         """Current swing mode."""
         try:
@@ -127,11 +126,6 @@
             return SwingMode(mode)
         except TypeError:
             return None
-=======
-    def swing_mode(self) -> bool:
-        """True if swing mode is enabled."""
-        return int(self.data[1][5:6]) == SwingMode.On.value
->>>>>>> 67591ab0
 
     @property
     def fan_speed(self) -> Optional[FanSpeed]:
